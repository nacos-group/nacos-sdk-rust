--- conflicted
+++ resolved
@@ -150,44 +150,11 @@
             .bi_call_layer(auth_layer)
             .build(client_id.clone());
 
-<<<<<<< HEAD
         let nacos_grpc_client = Arc::new(nacos_grpc_client);
 
         // // create service info updater
         let service_info_updater =
             ServiceInfoUpdater::new(emitter, naming_cache.clone(), nacos_grpc_client.clone());
-=======
-        let redo_task_executor = Arc::new(RedoTaskExecutor::new(
-            nacos_grpc_client.clone(),
-            auth_plugin.clone(),
-            client_id.clone(),
-        ));
-        // redo grpc event subscriber
-        event_bus::register(Arc::new(RedoTaskDisconnectEventSubscriber {
-            redo_task_executor: redo_task_executor.clone(),
-            scope: client_id.clone(),
-        }));
-
-        event_bus::register(Arc::new(RedoTaskReconnectEventSubscriber {
-            redo_task_executor: redo_task_executor.clone(),
-            scope: client_id.clone(),
-        }));
-
-        // instance change event subscriber
-        let instances_change_event_subscriber =
-            Arc::new(InstancesChangeEventSubscriber::new(client_id.clone()));
-        event_bus::register(instances_change_event_subscriber.clone());
-
-        // create service info updater
-
-        let service_info_updater = Arc::new(ServiceInfoUpdater::new(
-            service_info_holder.clone(),
-            nacos_grpc_client.clone(),
-            namespace.clone(),
-            client_id.clone(),
-            auth_plugin.clone(),
-        ));
->>>>>>> f6b72df2
 
         Ok(NacosNamingService {
             redo_task_executor,
@@ -605,16 +572,6 @@
 
 #[cfg(not(feature = "async"))]
 impl NamingService for NacosNamingService {
-    #[instrument(fields(client_id = &self.client_id, group = group_name, service_name = service_name), skip_all)]
-    fn register_service(
-        &self,
-        service_name: String,
-        group_name: Option<String>,
-        service_instance: ServiceInstance,
-    ) -> Result<()> {
-        let future = self.register_instance_async(service_name, group_name, service_instance);
-        futures::executor::block_on(future)
-    }
 
     #[instrument(fields(client_id = &self.client_id, group = group_name, service_name = service_name), skip_all)]
     fn deregister_instance(
@@ -652,7 +609,68 @@
     }
 
     #[instrument(fields(client_id = &self.client_id, group = group_name, service_name = service_name), skip_all)]
-    fn select_instance(
+    fn select_one_healthy_instance(
+        &self,
+        service_name: String,
+        group_name: Option<String>,
+        clusters: Vec<String>,
+        subscribe: bool,
+    ) -> Result<ServiceInstance> {
+        let future =
+            self.select_one_healthy_instance_async(service_name, group_name, clusters, subscribe);
+        futures::executor::block_on(future)
+    }
+
+    #[instrument(fields(client_id = &self.client_id, group = group_name), skip_all)]
+    fn get_service_list(
+        &self,
+        page_no: i32,
+        page_size: i32,
+        group_name: Option<String>,
+    ) -> Result<(Vec<String>, i32)> {
+        let future = self.get_service_list_async(page_no, page_size, group_name);
+        futures::executor::block_on(future)
+    }
+
+    #[instrument(fields(client_id = &self.client_id, group = group_name, service_name = service_name), skip_all)]
+    fn subscribe(
+        &self,
+        service_name: String,
+        group_name: Option<String>,
+        clusters: Vec<String>,
+        event_listener: Arc<dyn NamingEventListener>,
+    ) -> Result<()> {
+        let future = self.subscribe_async(service_name, group_name, clusters, Some(event_listener));
+        let _ = futures::executor::block_on(future);
+        Ok(())
+    }
+
+    #[instrument(fields(client_id = &self.client_id, group = group_name, service_name = service_name), skip_all)]
+    fn unsubscribe(
+        &self,
+        service_name: String,
+        group_name: Option<String>,
+        clusters: Vec<String>,
+        event_listener: Arc<dyn NamingEventListener>,
+    ) -> Result<()> {
+        let future =
+            self.unsubscribe_async(service_name, group_name, clusters, Some(event_listener));
+        futures::executor::block_on(future)
+    }
+
+    #[instrument(fields(client_id = &self.client_id, group = group_name, service_name = service_name), skip_all)]
+    fn register_instance(
+        &self,
+        service_name: String,
+        group_name: Option<String>,
+        service_instance: ServiceInstance,
+    ) -> Result<()> {
+        let future = self.register_instance_async(service_name, group_name, service_instance);
+        futures::executor::block_on(future)
+    }
+
+    #[instrument(fields(client_id = &self.client_id, group = group_name, service_name = service_name), skip_all)]
+    fn select_instances(
         &self,
         service_name: String,
         group_name: Option<String>,
@@ -664,81 +682,6 @@
             self.select_instances_async(service_name, group_name, clusters, subscribe, healthy);
         futures::executor::block_on(future)
     }
-
-    #[instrument(fields(client_id = &self.client_id, group = group_name, service_name = service_name), skip_all)]
-    fn select_one_healthy_instance(
-        &self,
-        service_name: String,
-        group_name: Option<String>,
-        clusters: Vec<String>,
-        subscribe: bool,
-    ) -> Result<ServiceInstance> {
-        let future =
-            self.select_one_healthy_instance_async(service_name, group_name, clusters, subscribe);
-        futures::executor::block_on(future)
-    }
-
-    #[instrument(fields(client_id = &self.client_id, group = group_name), skip_all)]
-    fn get_service_list(
-        &self,
-        page_no: i32,
-        page_size: i32,
-        group_name: Option<String>,
-    ) -> Result<(Vec<String>, i32)> {
-        let future = self.get_service_list_async(page_no, page_size, group_name);
-        futures::executor::block_on(future)
-    }
-
-    #[instrument(fields(client_id = &self.client_id, group = group_name, service_name = service_name), skip_all)]
-    fn subscribe(
-        &self,
-        service_name: String,
-        group_name: Option<String>,
-        clusters: Vec<String>,
-        event_listener: Arc<dyn NamingEventListener>,
-    ) -> Result<()> {
-        let future = self.subscribe_async(service_name, group_name, clusters, Some(event_listener));
-        let _ = futures::executor::block_on(future);
-        Ok(())
-    }
-
-    #[instrument(fields(client_id = &self.client_id, group = group_name, service_name = service_name), skip_all)]
-    fn unsubscribe(
-        &self,
-        service_name: String,
-        group_name: Option<String>,
-        clusters: Vec<String>,
-        event_listener: Arc<dyn NamingEventListener>,
-    ) -> Result<()> {
-        let future =
-            self.unsubscribe_async(service_name, group_name, clusters, Some(event_listener));
-        futures::executor::block_on(future)
-    }
-
-    #[instrument(fields(client_id = &self.client_id, group = group_name, service_name = service_name), skip_all)]
-    fn register_instance(
-        &self,
-        service_name: String,
-        group_name: Option<String>,
-        service_instance: ServiceInstance,
-    ) -> Result<()> {
-        let future = self.register_instance_async(service_name, group_name, service_instance);
-        futures::executor::block_on(future)
-    }
-
-    #[instrument(fields(client_id = &self.client_id, group = group_name, service_name = service_name), skip_all)]
-    fn select_instances(
-        &self,
-        service_name: String,
-        group_name: Option<String>,
-        clusters: Vec<String>,
-        subscribe: bool,
-        healthy: bool,
-    ) -> Result<Vec<ServiceInstance>> {
-        let future =
-            self.select_instances_async(service_name, group_name, clusters, subscribe, healthy);
-        futures::executor::block_on(future)
-    }
 }
 
 #[cfg(feature = "async")]
@@ -862,11 +805,7 @@
 
     use crate::api::{
         naming::NamingChangeEvent,
-<<<<<<< HEAD
         plugin::{AuthContext, HttpLoginAuthPlugin, NoopAuthPlugin},
-=======
-        plugin::{HttpLoginAuthPlugin, NoopAuthPlugin},
->>>>>>> f6b72df2
     };
 
     use super::*;
@@ -1287,20 +1226,10 @@
 
         let http_auth_plugin = HttpLoginAuthPlugin::default();
         http_auth_plugin.set_server_list(vec!["127.0.0.1:8848".to_string()]);
-<<<<<<< HEAD
         let auth_context = AuthContext::default()
             .add_param(crate::api::plugin::USERNAME, "nacos")
             .add_param(crate::api::plugin::PASSWORD, "nacos");
         http_auth_plugin.login(auth_context);
-=======
-
-        let auth_context = AuthContext::default()
-            .add_param(crate::api::plugin::USERNAME, "test")
-            .add_param(crate::api::plugin::PASSWORD, "123456");
-
-        http_auth_plugin.login(auth_context.clone());
-        // let login_identity_1 = http_auth_plugin.get_login_identity();
->>>>>>> f6b72df2
 
         let naming_service = NacosNamingService::new(props, Arc::new(http_auth_plugin))?;
         let service_instance1 = ServiceInstance {
