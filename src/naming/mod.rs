--- conflicted
+++ resolved
@@ -98,7 +98,6 @@
                 self::constants::LABEL_MODULE_NAMING.to_owned(),
             )
             .add_labels(client_props.labels)
-<<<<<<< HEAD
             .register_bi_call_handler::<NotifySubscriberRequest>(Box::new(
                 NamingPushRequestHandler {
                     event_scope: namespace.clone(),
@@ -109,14 +108,6 @@
         Ok(NacosNamingService {
             nacos_grpc_client,
             namespace,
-=======
-            .build()?;
-
-        Ok(NacosNamingService {
-            grpc_service,
-            namespace,
-            app_name,
->>>>>>> 36663cb7
         })
     }
 
@@ -867,10 +858,6 @@
         info!("response. {:?}", all_instances);
 
         thread::sleep(ten_millis);
-<<<<<<< HEAD
-=======
-
->>>>>>> 36663cb7
         Ok(())
     }
 
@@ -937,10 +924,6 @@
 
             thread::sleep(ten_millis);
         });
-<<<<<<< HEAD
-
-=======
->>>>>>> 36663cb7
         Ok(())
     }
 
@@ -1000,10 +983,6 @@
 
             thread::sleep(ten_millis);
         });
-<<<<<<< HEAD
-=======
-
->>>>>>> 36663cb7
         Ok(())
     }
 
